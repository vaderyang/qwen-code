--- conflicted
+++ resolved
@@ -14,12 +14,8 @@
 } from '../editors/editorSettingsManager.js';
 import { RadioButtonSelect } from './shared/RadioButtonSelect.js';
 import { LoadedSettings, SettingScope } from '../../config/settings.js';
-<<<<<<< HEAD
 import { EditorType, isEditorAvailable } from '@qwen-code/qwen-code-core';
-=======
-import { EditorType, isEditorAvailable } from '@google/gemini-cli-core';
 import { useKeypress } from '../hooks/useKeypress.js';
->>>>>>> 25821739
 
 interface EditorDialogProps {
   onSelect: (editorType: EditorType | undefined, scope: SettingScope) => void;
@@ -57,8 +53,8 @@
     settings.forScope(selectedScope).settings.preferredEditor;
   let editorIndex = currentPreference
     ? editorItems.findIndex(
-        (item: EditorDisplay) => item.type === currentPreference,
-      )
+      (item: EditorDisplay) => item.type === currentPreference,
+    )
     : 0;
   if (editorIndex === -1) {
     console.error(`Editor is not supported: ${currentPreference}`);
