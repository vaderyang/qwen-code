/**
 * @license
 * Copyright 2025 Google LLC
 * SPDX-License-Identifier: Apache-2.0
 */

import { vi, describe, it, expect, beforeEach, afterEach, Mock } from 'vitest';
import {
  MemoryTool,
  setGeminiMdFilename,
  getCurrentGeminiMdFilename,
  getAllGeminiMdFilenames,
  DEFAULT_CONTEXT_FILENAME,
} from './memoryTool.js';
import * as fs from 'fs/promises';
import * as path from 'path';
import * as os from 'os';
import { ToolConfirmationOutcome } from './tools.js';

// Mock dependencies
vi.mock('fs/promises');
vi.mock('os');

const MEMORY_SECTION_HEADER = '## Qwen Added Memories';

// Define a type for our fsAdapter to ensure consistency
interface FsAdapter {
  readFile: (path: string, encoding: 'utf-8') => Promise<string>;
  writeFile: (path: string, data: string, encoding: 'utf-8') => Promise<void>;
  mkdir: (
    path: string,
    options: { recursive: boolean },
  ) => Promise<string | undefined>;
}

describe('MemoryTool', () => {
  const mockAbortSignal = new AbortController().signal;

  const mockFsAdapter: {
    readFile: Mock<FsAdapter['readFile']>;
    writeFile: Mock<FsAdapter['writeFile']>;
    mkdir: Mock<FsAdapter['mkdir']>;
  } = {
    readFile: vi.fn(),
    writeFile: vi.fn(),
    mkdir: vi.fn(),
  };

  beforeEach(() => {
    vi.mocked(os.homedir).mockReturnValue(path.join('/mock', 'home'));
    mockFsAdapter.readFile.mockReset();
    mockFsAdapter.writeFile.mockReset().mockResolvedValue(undefined);
    mockFsAdapter.mkdir
      .mockReset()
      .mockResolvedValue(undefined as string | undefined);
  });

  afterEach(() => {
    vi.restoreAllMocks();
    // Reset GEMINI_MD_FILENAME to its original value after each test
    setGeminiMdFilename(DEFAULT_CONTEXT_FILENAME);
  });

  describe('setGeminiMdFilename', () => {
    it('should update currentGeminiMdFilename when a valid new name is provided', () => {
      const newName = 'CUSTOM_CONTEXT.md';
      setGeminiMdFilename(newName);
      expect(getCurrentGeminiMdFilename()).toBe(newName);
    });

    it('should not update currentGeminiMdFilename if the new name is empty or whitespace', () => {
      const initialName = getCurrentGeminiMdFilename(); // Get current before trying to change
      setGeminiMdFilename('  ');
      expect(getCurrentGeminiMdFilename()).toBe(initialName);

      setGeminiMdFilename('');
      expect(getCurrentGeminiMdFilename()).toBe(initialName);
    });

    it('should handle an array of filenames', () => {
      const newNames = ['CUSTOM_CONTEXT.md', 'ANOTHER_CONTEXT.md'];
      setGeminiMdFilename(newNames);
      expect(getCurrentGeminiMdFilename()).toBe('CUSTOM_CONTEXT.md');
      expect(getAllGeminiMdFilenames()).toEqual(newNames);
    });
  });

  describe('performAddMemoryEntry (static method)', () => {
    let testFilePath: string;

    beforeEach(() => {
      testFilePath = path.join(os.homedir(), '.qwen', DEFAULT_CONTEXT_FILENAME);
    });

    it('should create section and save a fact if file does not exist', async () => {
      mockFsAdapter.readFile.mockRejectedValue({ code: 'ENOENT' }); // Simulate file not found
      const fact = 'The sky is blue';
      await MemoryTool.performAddMemoryEntry(fact, testFilePath, mockFsAdapter);

      expect(mockFsAdapter.mkdir).toHaveBeenCalledWith(
        path.dirname(testFilePath),
        {
          recursive: true,
        },
      );
      expect(mockFsAdapter.writeFile).toHaveBeenCalledOnce();
      const writeFileCall = mockFsAdapter.writeFile.mock.calls[0];
      expect(writeFileCall[0]).toBe(testFilePath);
      const expectedContent = `${MEMORY_SECTION_HEADER}\n- ${fact}\n`;
      expect(writeFileCall[1]).toBe(expectedContent);
      expect(writeFileCall[2]).toBe('utf-8');
    });

    it('should create section and save a fact if file is empty', async () => {
      mockFsAdapter.readFile.mockResolvedValue(''); // Simulate empty file
      const fact = 'The sky is blue';
      await MemoryTool.performAddMemoryEntry(fact, testFilePath, mockFsAdapter);
      const writeFileCall = mockFsAdapter.writeFile.mock.calls[0];
      const expectedContent = `${MEMORY_SECTION_HEADER}\n- ${fact}\n`;
      expect(writeFileCall[1]).toBe(expectedContent);
    });

    it('should add a fact to an existing section', async () => {
      const initialContent = `Some preamble.\n\n${MEMORY_SECTION_HEADER}\n- Existing fact 1\n`;
      mockFsAdapter.readFile.mockResolvedValue(initialContent);
      const fact = 'New fact 2';
      await MemoryTool.performAddMemoryEntry(fact, testFilePath, mockFsAdapter);

      expect(mockFsAdapter.writeFile).toHaveBeenCalledOnce();
      const writeFileCall = mockFsAdapter.writeFile.mock.calls[0];
      const expectedContent = `Some preamble.\n\n${MEMORY_SECTION_HEADER}\n- Existing fact 1\n- ${fact}\n`;
      expect(writeFileCall[1]).toBe(expectedContent);
    });

    it('should add a fact to an existing empty section', async () => {
      const initialContent = `Some preamble.\n\n${MEMORY_SECTION_HEADER}\n`; // Empty section
      mockFsAdapter.readFile.mockResolvedValue(initialContent);
      const fact = 'First fact in section';
      await MemoryTool.performAddMemoryEntry(fact, testFilePath, mockFsAdapter);

      expect(mockFsAdapter.writeFile).toHaveBeenCalledOnce();
      const writeFileCall = mockFsAdapter.writeFile.mock.calls[0];
      const expectedContent = `Some preamble.\n\n${MEMORY_SECTION_HEADER}\n- ${fact}\n`;
      expect(writeFileCall[1]).toBe(expectedContent);
    });

    it('should add a fact when other ## sections exist and preserve spacing', async () => {
      const initialContent = `${MEMORY_SECTION_HEADER}\n- Fact 1\n\n## Another Section\nSome other text.`;
      mockFsAdapter.readFile.mockResolvedValue(initialContent);
      const fact = 'Fact 2';
      await MemoryTool.performAddMemoryEntry(fact, testFilePath, mockFsAdapter);

      expect(mockFsAdapter.writeFile).toHaveBeenCalledOnce();
      const writeFileCall = mockFsAdapter.writeFile.mock.calls[0];
      // Note: The implementation ensures a single newline at the end if content exists.
      const expectedContent = `${MEMORY_SECTION_HEADER}\n- Fact 1\n- ${fact}\n\n## Another Section\nSome other text.\n`;
      expect(writeFileCall[1]).toBe(expectedContent);
    });

    it('should correctly trim and add a fact that starts with a dash', async () => {
      mockFsAdapter.readFile.mockResolvedValue(`${MEMORY_SECTION_HEADER}\n`);
      const fact = '- - My fact with dashes';
      await MemoryTool.performAddMemoryEntry(fact, testFilePath, mockFsAdapter);
      const writeFileCall = mockFsAdapter.writeFile.mock.calls[0];
      const expectedContent = `${MEMORY_SECTION_HEADER}\n- My fact with dashes\n`;
      expect(writeFileCall[1]).toBe(expectedContent);
    });

    it('should handle error from fsAdapter.writeFile', async () => {
      mockFsAdapter.readFile.mockResolvedValue('');
      mockFsAdapter.writeFile.mockRejectedValue(new Error('Disk full'));
      const fact = 'This will fail';
      await expect(
        MemoryTool.performAddMemoryEntry(fact, testFilePath, mockFsAdapter),
      ).rejects.toThrow('[MemoryTool] Failed to add memory entry: Disk full');
    });
  });

  describe('execute (instance method)', () => {
    let memoryTool: MemoryTool;
    let performAddMemoryEntrySpy: Mock<typeof MemoryTool.performAddMemoryEntry>;

    beforeEach(() => {
      memoryTool = new MemoryTool();
      // Spy on the static method for these tests
      performAddMemoryEntrySpy = vi
        .spyOn(MemoryTool, 'performAddMemoryEntry')
        .mockResolvedValue(undefined) as Mock<
        typeof MemoryTool.performAddMemoryEntry
      >;
      // Cast needed as spyOn returns MockInstance
    });

    it('should have correct name, displayName, description, and schema', () => {
      expect(memoryTool.name).toBe('save_memory');
      expect(memoryTool.displayName).toBe('Save Memory');
      expect(memoryTool.description).toContain(
        'Saves a specific piece of information',
      );
      expect(memoryTool.schema).toBeDefined();
      expect(memoryTool.schema.name).toBe('save_memory');
      expect(memoryTool.schema.parametersJsonSchema).toBeDefined();
    });

    it('should call performAddMemoryEntry with correct parameters and return success', async () => {
<<<<<<< HEAD
      const params = { fact: 'The sky is blue', scope: 'global' as const };
      const result = await memoryTool.execute(params, mockAbortSignal);
=======
      const params = { fact: 'The sky is blue' };
      const invocation = memoryTool.build(params);
      const result = await invocation.execute(mockAbortSignal);
>>>>>>> 25821739
      // Use getCurrentGeminiMdFilename for the default expectation before any setGeminiMdFilename calls in a test
      const expectedFilePath = path.join(
        os.homedir(),
        '.qwen',
        getCurrentGeminiMdFilename(), // This will be DEFAULT_CONTEXT_FILENAME unless changed by a test
      );

      // For this test, we expect the actual fs methods to be passed
      const expectedFsArgument = {
        readFile: fs.readFile,
        writeFile: fs.writeFile,
        mkdir: fs.mkdir,
      };

      expect(performAddMemoryEntrySpy).toHaveBeenCalledWith(
        params.fact,
        expectedFilePath,
        expectedFsArgument,
      );
      const successMessage = `Okay, I've remembered that in global memory: "${params.fact}"`;
      expect(result.llmContent).toBe(
        JSON.stringify({ success: true, message: successMessage }),
      );
      expect(result.returnDisplay).toBe(successMessage);
    });

    it('should return an error if fact is empty', async () => {
      const params = { fact: ' ' }; // Empty fact
      expect(memoryTool.validateToolParams(params)).toBe(
        'Parameter "fact" must be a non-empty string.',
      );
      expect(() => memoryTool.build(params)).toThrow(
        'Parameter "fact" must be a non-empty string.',
      );
    });

    it('should handle errors from performAddMemoryEntry', async () => {
      const params = { fact: 'This will fail', scope: 'global' as const };
      const underlyingError = new Error(
        '[MemoryTool] Failed to add memory entry: Disk full',
      );
      performAddMemoryEntrySpy.mockRejectedValue(underlyingError);

      const invocation = memoryTool.build(params);
      const result = await invocation.execute(mockAbortSignal);

      expect(result.llmContent).toBe(
        JSON.stringify({
          success: false,
          error: `Failed to save memory. Detail: ${underlyingError.message}`,
        }),
      );
      expect(result.returnDisplay).toBe(
        `Error saving memory: ${underlyingError.message}`,
      );
    });
  });

  describe('shouldConfirmExecute', () => {
    let memoryTool: MemoryTool;

    beforeEach(() => {
      memoryTool = new MemoryTool();
      // Clear the allowlist before each test
      const invocation = memoryTool.build({ fact: 'mock-fact' });
      // eslint-disable-next-line @typescript-eslint/no-explicit-any
      (invocation.constructor as any).allowlist.clear();
      // Mock fs.readFile to return empty string (file doesn't exist)
      vi.mocked(fs.readFile).mockResolvedValue('');
    });

    it('should return confirmation details when memory file is not allowlisted', async () => {
<<<<<<< HEAD
      const params = { fact: 'Test fact', scope: 'global' as const };
      const result = await memoryTool.shouldConfirmExecute(
        params,
        mockAbortSignal,
      );
=======
      const params = { fact: 'Test fact' };
      const invocation = memoryTool.build(params);
      const result = await invocation.shouldConfirmExecute(mockAbortSignal);
>>>>>>> 25821739

      expect(result).toBeDefined();
      expect(result).not.toBe(false);

      if (result && result.type === 'edit') {
        const expectedPath = path.join('~', '.qwen', 'QWEN.md');
        expect(result.title).toBe(
          `Confirm Memory Save: ${expectedPath} (global)`,
        );
        expect(result.fileName).toContain(path.join('mock', 'home', '.qwen'));
        expect(result.fileName).toContain('QWEN.md');
        expect(result.fileDiff).toContain('Index: QWEN.md');
        expect(result.fileDiff).toContain('+## Qwen Added Memories');
        expect(result.fileDiff).toContain('+- Test fact');
        expect(result.originalContent).toBe('');
        expect(result.newContent).toContain('## Qwen Added Memories');
        expect(result.newContent).toContain('- Test fact');
      }
    });

    it('should return false when memory file is already allowlisted', async () => {
      const params = { fact: 'Test fact', scope: 'global' as const };
      const memoryFilePath = path.join(
        os.homedir(),
        '.qwen',
        getCurrentGeminiMdFilename(),
      );

<<<<<<< HEAD
      // Add the memory file to the allowlist with the new key format
      (MemoryTool as unknown as { allowlist: Set<string> }).allowlist.add(
        `${memoryFilePath}_global`,
      );
=======
      const invocation = memoryTool.build(params);
      // Add the memory file to the allowlist
      // eslint-disable-next-line @typescript-eslint/no-explicit-any
      (invocation.constructor as any).allowlist.add(memoryFilePath);
>>>>>>> 25821739

      const result = await invocation.shouldConfirmExecute(mockAbortSignal);

      expect(result).toBe(false);
    });

    it('should add memory file to allowlist when ProceedAlways is confirmed', async () => {
      const params = { fact: 'Test fact', scope: 'global' as const };
      const memoryFilePath = path.join(
        os.homedir(),
        '.qwen',
        getCurrentGeminiMdFilename(),
      );

      const invocation = memoryTool.build(params);
      const result = await invocation.shouldConfirmExecute(mockAbortSignal);

      expect(result).toBeDefined();
      expect(result).not.toBe(false);

      if (result && result.type === 'edit') {
        // Simulate the onConfirm callback
        await result.onConfirm(ToolConfirmationOutcome.ProceedAlways);

        // Check that the memory file was added to the allowlist with the new key format
        expect(
<<<<<<< HEAD
          (MemoryTool as unknown as { allowlist: Set<string> }).allowlist.has(
            `${memoryFilePath}_global`,
          ),
=======
          // eslint-disable-next-line @typescript-eslint/no-explicit-any
          (invocation.constructor as any).allowlist.has(memoryFilePath),
>>>>>>> 25821739
        ).toBe(true);
      }
    });

    it('should not add memory file to allowlist when other outcomes are confirmed', async () => {
      const params = { fact: 'Test fact' };
      const memoryFilePath = path.join(
        os.homedir(),
        '.qwen',
        getCurrentGeminiMdFilename(),
      );

      const invocation = memoryTool.build(params);
      const result = await invocation.shouldConfirmExecute(mockAbortSignal);

      expect(result).toBeDefined();
      expect(result).not.toBe(false);

      if (result && result.type === 'edit') {
        // Simulate the onConfirm callback with different outcomes
        await result.onConfirm(ToolConfirmationOutcome.ProceedOnce);
        // eslint-disable-next-line @typescript-eslint/no-explicit-any
        const allowlist = (invocation.constructor as any).allowlist;
        expect(allowlist.has(memoryFilePath)).toBe(false);

        await result.onConfirm(ToolConfirmationOutcome.Cancel);
        expect(allowlist.has(memoryFilePath)).toBe(false);
      }
    });

    it('should handle existing memory file with content', async () => {
      const params = { fact: 'New fact', scope: 'global' as const };
      const existingContent =
        'Some existing content.\n\n## Qwen Added Memories\n- Old fact\n';

      // Mock fs.readFile to return existing content
      vi.mocked(fs.readFile).mockResolvedValue(existingContent);

      const invocation = memoryTool.build(params);
      const result = await invocation.shouldConfirmExecute(mockAbortSignal);

      expect(result).toBeDefined();
      expect(result).not.toBe(false);

      if (result && result.type === 'edit') {
        const expectedPath = path.join('~', '.qwen', 'QWEN.md');
        expect(result.title).toBe(
          `Confirm Memory Save: ${expectedPath} (global)`,
        );
        expect(result.fileDiff).toContain('Index: QWEN.md');
        expect(result.fileDiff).toContain('+- New fact');
        expect(result.originalContent).toBe(existingContent);
        expect(result.newContent).toContain('- Old fact');
        expect(result.newContent).toContain('- New fact');
      }
    });

    it('should prompt for scope selection when scope is not specified', async () => {
      const params = { fact: 'Test fact' };
      const result = await memoryTool.shouldConfirmExecute(
        params,
        mockAbortSignal,
      );

      expect(result).toBeDefined();
      expect(result).not.toBe(false);

      if (result && result.type === 'edit') {
        expect(result.title).toBe('Choose Memory Storage Location');
        expect(result.fileName).toBe('Memory Storage Options');
        expect(result.fileDiff).toContain('Choose where to save this memory');
        expect(result.fileDiff).toContain('Test fact');
        expect(result.fileDiff).toContain('Global:');
        expect(result.fileDiff).toContain('Project:');
        expect(result.originalContent).toBe('');
      }
    });

    it('should return error when executing without scope parameter', async () => {
      const params = { fact: 'Test fact' };
      const result = await memoryTool.execute(params, mockAbortSignal);

      expect(result.llmContent).toContain(
        'Please specify where to save this memory',
      );
      expect(result.returnDisplay).toContain('Global:');
      expect(result.returnDisplay).toContain('Project:');
    });
  });
});<|MERGE_RESOLUTION|>--- conflicted
+++ resolved
@@ -202,15 +202,11 @@
       expect(memoryTool.schema.parametersJsonSchema).toBeDefined();
     });
 
-    it('should call performAddMemoryEntry with correct parameters and return success', async () => {
-<<<<<<< HEAD
+    it('should call performAddMemoryEntry with correct parameters and return success for global scope', async () => {
       const params = { fact: 'The sky is blue', scope: 'global' as const };
-      const result = await memoryTool.execute(params, mockAbortSignal);
-=======
-      const params = { fact: 'The sky is blue' };
       const invocation = memoryTool.build(params);
       const result = await invocation.execute(mockAbortSignal);
->>>>>>> 25821739
+
       // Use getCurrentGeminiMdFilename for the default expectation before any setGeminiMdFilename calls in a test
       const expectedFilePath = path.join(
         os.homedir(),
@@ -237,6 +233,36 @@
       expect(result.returnDisplay).toBe(successMessage);
     });
 
+    it('should call performAddMemoryEntry with correct parameters and return success for project scope', async () => {
+      const params = { fact: 'The sky is blue', scope: 'project' as const };
+      const invocation = memoryTool.build(params);
+      const result = await invocation.execute(mockAbortSignal);
+
+      // For project scope, expect the file to be in current working directory
+      const expectedFilePath = path.join(
+        process.cwd(),
+        getCurrentGeminiMdFilename(),
+      );
+
+      // For this test, we expect the actual fs methods to be passed
+      const expectedFsArgument = {
+        readFile: fs.readFile,
+        writeFile: fs.writeFile,
+        mkdir: fs.mkdir,
+      };
+
+      expect(performAddMemoryEntrySpy).toHaveBeenCalledWith(
+        params.fact,
+        expectedFilePath,
+        expectedFsArgument,
+      );
+      const successMessage = `Okay, I've remembered that in project memory: "${params.fact}"`;
+      expect(result.llmContent).toBe(
+        JSON.stringify({ success: true, message: successMessage }),
+      );
+      expect(result.returnDisplay).toBe(successMessage);
+    });
+
     it('should return an error if fact is empty', async () => {
       const params = { fact: ' ' }; // Empty fact
       expect(memoryTool.validateToolParams(params)).toBe(
@@ -267,6 +293,18 @@
         `Error saving memory: ${underlyingError.message}`,
       );
     });
+
+    it('should return error when executing without scope parameter', async () => {
+      const params = { fact: 'Test fact' };
+      const invocation = memoryTool.build(params);
+      const result = await invocation.execute(mockAbortSignal);
+
+      expect(result.llmContent).toContain(
+        'Please specify where to save this memory',
+      );
+      expect(result.returnDisplay).toContain('Global:');
+      expect(result.returnDisplay).toContain('Project:');
+    });
   });
 
   describe('shouldConfirmExecute', () => {
@@ -274,26 +312,14 @@
 
     beforeEach(() => {
       memoryTool = new MemoryTool();
-      // Clear the allowlist before each test
-      const invocation = memoryTool.build({ fact: 'mock-fact' });
-      // eslint-disable-next-line @typescript-eslint/no-explicit-any
-      (invocation.constructor as any).allowlist.clear();
       // Mock fs.readFile to return empty string (file doesn't exist)
       vi.mocked(fs.readFile).mockResolvedValue('');
     });
 
-    it('should return confirmation details when memory file is not allowlisted', async () => {
-<<<<<<< HEAD
+    it('should return confirmation details when memory file is not allowlisted for global scope', async () => {
       const params = { fact: 'Test fact', scope: 'global' as const };
-      const result = await memoryTool.shouldConfirmExecute(
-        params,
-        mockAbortSignal,
-      );
-=======
-      const params = { fact: 'Test fact' };
-      const invocation = memoryTool.build(params);
-      const result = await invocation.shouldConfirmExecute(mockAbortSignal);
->>>>>>> 25821739
+      const invocation = memoryTool.build(params);
+      const result = await invocation.shouldConfirmExecute(mockAbortSignal);
 
       expect(result).toBeDefined();
       expect(result).not.toBe(false);
@@ -314,7 +340,30 @@
       }
     });
 
-    it('should return false when memory file is already allowlisted', async () => {
+    it('should return confirmation details when memory file is not allowlisted for project scope', async () => {
+      const params = { fact: 'Test fact', scope: 'project' as const };
+      const invocation = memoryTool.build(params);
+      const result = await invocation.shouldConfirmExecute(mockAbortSignal);
+
+      expect(result).toBeDefined();
+      expect(result).not.toBe(false);
+
+      if (result && result.type === 'edit') {
+        const expectedPath = path.join(process.cwd(), 'QWEN.md');
+        expect(result.title).toBe(
+          `Confirm Memory Save: ${expectedPath} (project)`,
+        );
+        expect(result.fileName).toBe(expectedPath);
+        expect(result.fileDiff).toContain('Index: QWEN.md');
+        expect(result.fileDiff).toContain('+## Qwen Added Memories');
+        expect(result.fileDiff).toContain('+- Test fact');
+        expect(result.originalContent).toBe('');
+        expect(result.newContent).toContain('## Qwen Added Memories');
+        expect(result.newContent).toContain('- Test fact');
+      }
+    });
+
+    it('should return false when memory file is already allowlisted for global scope', async () => {
       const params = { fact: 'Test fact', scope: 'global' as const };
       const memoryFilePath = path.join(
         os.homedir(),
@@ -322,24 +371,36 @@
         getCurrentGeminiMdFilename(),
       );
 
-<<<<<<< HEAD
-      // Add the memory file to the allowlist with the new key format
-      (MemoryTool as unknown as { allowlist: Set<string> }).allowlist.add(
-        `${memoryFilePath}_global`,
-      );
-=======
-      const invocation = memoryTool.build(params);
-      // Add the memory file to the allowlist
+      const invocation = memoryTool.build(params);
+      // Add the memory file to the allowlist with the scope-specific key format
       // eslint-disable-next-line @typescript-eslint/no-explicit-any
-      (invocation.constructor as any).allowlist.add(memoryFilePath);
->>>>>>> 25821739
+      (invocation.constructor as any).allowlist.add(`${memoryFilePath}_global`);
 
       const result = await invocation.shouldConfirmExecute(mockAbortSignal);
 
       expect(result).toBe(false);
     });
 
-    it('should add memory file to allowlist when ProceedAlways is confirmed', async () => {
+    it('should return false when memory file is already allowlisted for project scope', async () => {
+      const params = { fact: 'Test fact', scope: 'project' as const };
+      const memoryFilePath = path.join(
+        process.cwd(),
+        getCurrentGeminiMdFilename(),
+      );
+
+      const invocation = memoryTool.build(params);
+      // Add the memory file to the allowlist with the scope-specific key format
+      // eslint-disable-next-line @typescript-eslint/no-explicit-any
+      (invocation.constructor as any).allowlist.add(
+        `${memoryFilePath}_project`,
+      );
+
+      const result = await invocation.shouldConfirmExecute(mockAbortSignal);
+
+      expect(result).toBe(false);
+    });
+
+    it('should add memory file to allowlist when ProceedAlways is confirmed for global scope', async () => {
       const params = { fact: 'Test fact', scope: 'global' as const };
       const memoryFilePath = path.join(
         os.homedir(),
@@ -357,22 +418,45 @@
         // Simulate the onConfirm callback
         await result.onConfirm(ToolConfirmationOutcome.ProceedAlways);
 
-        // Check that the memory file was added to the allowlist with the new key format
+        // Check that the memory file was added to the allowlist with the scope-specific key format
         expect(
-<<<<<<< HEAD
-          (MemoryTool as unknown as { allowlist: Set<string> }).allowlist.has(
+          // eslint-disable-next-line @typescript-eslint/no-explicit-any
+          (invocation.constructor as any).allowlist.has(
             `${memoryFilePath}_global`,
           ),
-=======
+        ).toBe(true);
+      }
+    });
+
+    it('should add memory file to allowlist when ProceedAlways is confirmed for project scope', async () => {
+      const params = { fact: 'Test fact', scope: 'project' as const };
+      const memoryFilePath = path.join(
+        process.cwd(),
+        getCurrentGeminiMdFilename(),
+      );
+
+      const invocation = memoryTool.build(params);
+      const result = await invocation.shouldConfirmExecute(mockAbortSignal);
+
+      expect(result).toBeDefined();
+      expect(result).not.toBe(false);
+
+      if (result && result.type === 'edit') {
+        // Simulate the onConfirm callback
+        await result.onConfirm(ToolConfirmationOutcome.ProceedAlways);
+
+        // Check that the memory file was added to the allowlist with the scope-specific key format
+        expect(
           // eslint-disable-next-line @typescript-eslint/no-explicit-any
-          (invocation.constructor as any).allowlist.has(memoryFilePath),
->>>>>>> 25821739
+          (invocation.constructor as any).allowlist.has(
+            `${memoryFilePath}_project`,
+          ),
         ).toBe(true);
       }
     });
 
     it('should not add memory file to allowlist when other outcomes are confirmed', async () => {
-      const params = { fact: 'Test fact' };
+      const params = { fact: 'Test fact', scope: 'global' as const };
       const memoryFilePath = path.join(
         os.homedir(),
         '.qwen',
@@ -390,14 +474,14 @@
         await result.onConfirm(ToolConfirmationOutcome.ProceedOnce);
         // eslint-disable-next-line @typescript-eslint/no-explicit-any
         const allowlist = (invocation.constructor as any).allowlist;
-        expect(allowlist.has(memoryFilePath)).toBe(false);
+        expect(allowlist.has(`${memoryFilePath}_global`)).toBe(false);
 
         await result.onConfirm(ToolConfirmationOutcome.Cancel);
-        expect(allowlist.has(memoryFilePath)).toBe(false);
-      }
-    });
-
-    it('should handle existing memory file with content', async () => {
+        expect(allowlist.has(`${memoryFilePath}_global`)).toBe(false);
+      }
+    });
+
+    it('should handle existing memory file with content for global scope', async () => {
       const params = { fact: 'New fact', scope: 'global' as const };
       const existingContent =
         'Some existing content.\n\n## Qwen Added Memories\n- Old fact\n';
@@ -426,10 +510,8 @@
 
     it('should prompt for scope selection when scope is not specified', async () => {
       const params = { fact: 'Test fact' };
-      const result = await memoryTool.shouldConfirmExecute(
-        params,
-        mockAbortSignal,
-      );
+      const invocation = memoryTool.build(params);
+      const result = await invocation.shouldConfirmExecute(mockAbortSignal);
 
       expect(result).toBeDefined();
       expect(result).not.toBe(false);
@@ -445,15 +527,58 @@
       }
     });
 
-    it('should return error when executing without scope parameter', async () => {
+    it('should show correct file paths in scope selection prompt', async () => {
       const params = { fact: 'Test fact' };
-      const result = await memoryTool.execute(params, mockAbortSignal);
-
-      expect(result.llmContent).toContain(
-        'Please specify where to save this memory',
-      );
-      expect(result.returnDisplay).toContain('Global:');
-      expect(result.returnDisplay).toContain('Project:');
+      const invocation = memoryTool.build(params);
+      const result = await invocation.shouldConfirmExecute(mockAbortSignal);
+
+      expect(result).toBeDefined();
+      expect(result).not.toBe(false);
+
+      if (result && result.type === 'edit') {
+        const globalPath = path.join('~', '.qwen', 'QWEN.md');
+        const projectPath = path.join(process.cwd(), 'QWEN.md');
+
+        expect(result.fileDiff).toContain(`Global: ${globalPath}`);
+        expect(result.fileDiff).toContain(`Project: ${projectPath}`);
+        expect(result.fileDiff).toContain('(shared across all projects)');
+        expect(result.fileDiff).toContain('(current project only)');
+      }
+    });
+  });
+
+  describe('getDescription', () => {
+    let memoryTool: MemoryTool;
+
+    beforeEach(() => {
+      memoryTool = new MemoryTool();
+    });
+
+    it('should return correct description for global scope', () => {
+      const params = { fact: 'Test fact', scope: 'global' as const };
+      const invocation = memoryTool.build(params);
+      const description = invocation.getDescription();
+
+      const expectedPath = path.join('~', '.qwen', 'QWEN.md');
+      expect(description).toBe(`${expectedPath} (global)`);
+    });
+
+    it('should return correct description for project scope', () => {
+      const params = { fact: 'Test fact', scope: 'project' as const };
+      const invocation = memoryTool.build(params);
+      const description = invocation.getDescription();
+
+      const expectedPath = path.join(process.cwd(), 'QWEN.md');
+      expect(description).toBe(`${expectedPath} (project)`);
+    });
+
+    it('should default to global scope when scope is not specified', () => {
+      const params = { fact: 'Test fact' };
+      const invocation = memoryTool.build(params);
+      const description = invocation.getDescription();
+
+      const expectedPath = path.join('~', '.qwen', 'QWEN.md');
+      expect(description).toBe(`${expectedPath} (global)`);
     });
   });
 });