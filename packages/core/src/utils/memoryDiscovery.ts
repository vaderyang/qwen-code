--- conflicted
+++ resolved
@@ -145,13 +145,8 @@
 
     // FIX: Only perform the workspace search (upward and downward scans)
     // if a valid currentWorkingDirectory is provided.
-<<<<<<< HEAD
-    if (currentWorkingDirectory) {
-      const resolvedCwd = path.resolve(currentWorkingDirectory);
-=======
     if (dir) {
       const resolvedCwd = path.resolve(dir);
->>>>>>> ea96293e
       if (debugMode)
         logger.debug(
           `Searching for ${geminiMdFilename} starting from CWD: ${resolvedCwd}`,
@@ -319,12 +314,7 @@
     maxDirs,
   );
   if (filePaths.length === 0) {
-<<<<<<< HEAD
     if (debugMode) logger.debug('No QWEN.md files found in hierarchy.');
-=======
-    if (debugMode)
-      logger.debug('No GEMINI.md files found in hierarchy of the workspace.');
->>>>>>> ea96293e
     return { memoryContent: '', fileCount: 0 };
   }
   const contentsWithPaths = await readGeminiMdFiles(
